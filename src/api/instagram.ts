import AwaitLock from "await-lock";
import chalk from "chalk";
import {isLeft} from "fp-ts/lib/Either";
import {Type} from "io-ts";
import {PathReporter} from "io-ts/lib/PathReporter";
import {ThrowReporter} from "io-ts/lib/ThrowReporter";
import * as _ from "lodash/object";
import {
    Browser,
    Headers,
    launch,
    LaunchOptions,
    Page,
    Request,
    Response,
} from "puppeteer";
import * as winston from "winston";
import {
    AsyncPluginEventsType,
    IPlugin,
    IPluginContext,
    PluginEventsType,
    SyncPluginEvents,
    SyncPluginEventsType,
} from "../../plugins";
import {IOptions} from "./api";
import {PostIdSet} from "./postIdSet";
import creds from "./creds.json";


type AsyncPluginFunctions = {
    [key in AsyncPluginEventsType]: ((...args: any[]) => Promise<void>)[];
};
type SyncPluginFunctions = {
    [key in SyncPluginEventsType]: ((...args: any[]) => void)[];
};
type PluginFunctions = AsyncPluginFunctions & SyncPluginFunctions;

/**
 * Instagram API wrapper
 */
export class Instagram<PostType> {
    /**
     * Apply defaults to undefined options
     */
    private static defaultOptions(options: IOptions) {
        if (options.enableGrafting === undefined) {
            options.enableGrafting = true;
        }
        if (options.sameBrowser === undefined) {
            options.sameBrowser = false;
        }
        if (options.fullAPI === undefined) {
            options.fullAPI = false;
        }
        if (options.headless === undefined) {
            options.headless = true;
        }
        if (options.logger === undefined) {
            options.logger = winston.createLogger({
                silent: true,
            });
        }
        if (options.silent === undefined) {
            options.silent = true;
        }
        if (options.sleepTime === undefined) {
            options.sleepTime = 2;
        }
        if (options.hibernationTime === undefined) {
            options.hibernationTime = 60 * 20;
        }
        if (options.total === undefined) {
            options.total = 0;
        }
        if (options.screenshots === undefined) {
            options.screenshots = false;
        }
        return options;
    }

    // Resource identifier
    public id: string;
    public url: string;

    // Iteration state
    public started: boolean = false;
    public paused: boolean = false;
    public finished: boolean = false;
    public finishedReason: FinishedReasons;

    // Instagram URLs
    public catchURL: string = "https://www.instagram.com/graphql/query";
    public postURL: string = "https://www.instagram.com/p/";
    public defaultPostURL: string = "https://www.instagram.com/p/";

    // Number of jumps before grafting
    public jumpMod: number = 100;

    // Depth of jumps
    public jumpSize: number = 2;

    // Puppeteer resources
    public page: Page;

    // Logging object
    public logger: winston.Logger;

    // Implementation-specific page functions
    public defaultPageFunctions: (() => void)[] = [];

    // Validations
    private readonly strict: boolean = false;
    private readonly validator: Type<unknown>;

    // Puppeteer state
    private browser: Browser;
    private browserDisconnected: boolean = true;
    private readonly browserInstance?: Browser;
    private readonly headless: boolean;

    // Array of scraped posts and lock
    private postBuffer: PostType[] = [];
    private postBufferLock: AwaitLock = new AwaitLock();

    // Request and Response buffers and locks
    private requestBuffer: Request[] = [];
    private requestBufferLock: AwaitLock = new AwaitLock();
    private responseBuffer: Response[] = [];
    private responseBufferLock: AwaitLock = new AwaitLock();

    // Get full amount of data from API
    private readonly fullAPI: boolean = false;
    private pagePromises: Promise<void>[] = [];

    // Grafting state
    private readonly enableGrafting: boolean = true;
    private readonly sameBrowser: boolean = false;
    private graft: boolean = false;
    private graftURL: string = null;
    private graftHeaders: Headers = null;
    private foundGraft: boolean = false;

    // Hibernation due to rate limiting
    private hibernate: boolean = false;
    private readonly hibernationTime: number = 60 * 20; // 20 minutes

    // Number of jumps before exiting because lack of data
    private failedJumps: number = 20;
    private responseFromAPI: boolean = false;

    // Strings denoting the access methods of API objects
    private readonly pageQuery: string;
    private readonly edgeQuery: string;

    // Cache of post ids
    private postIds: PostIdSet;

    // Iteration variables
    private readonly total: number;
    private index: number = 0;
    private jumps: number = 0;

    // Number of times to attempt to visit url initially
    private readonly maxPageUrlAttempts = 3;
    private pageUrlAttempts = 0;
    private postPageRetries = 5;

    // Output
    private readonly silent: boolean = false;
    private writeLock: AwaitLock = new AwaitLock();

    // Sleep time remaining
    private sleepRemaining: number = 0;

    // Length of time to sleep for
    private readonly sleepTime: number = 2;

    // Proxy for Instagram connection
    private readonly proxyURL: string;

    // Location of chromium / chrome binary executable
    private readonly executablePath: string;

    // Plugins to be run
    private pluginFunctions: PluginFunctions = {
        browser: [],
        construction: [],
        grafting: [],
        postPage: [],
        request: [],
        response: [],
    };

    // AndyP added
    public login: boolean = false;
    public creds;
    public endpoint;
    public screenshots;

    /**
     * Create API wrapper instance
     * @param endpoint the url for the type of resource to scrape
     * @param id the identifier for the resource
     * @param pageQuery the query to identify future pages in the nested API structure
     * @param edgeQuery the query to identify posts in the nested API structure
     * @param options configuration details
     * @param validator response type validator
     */
    constructor(
        endpoint: string,
        id: string,
        pageQuery: string,
        edgeQuery: string,
        options: IOptions = {},
        validator: Type<unknown>,
    ) {
        this.id = id;
        this.postIds = new PostIdSet();
        this.url = endpoint.replace("[id]", id);

        options = Instagram.defaultOptions(options);
        this.total = options.total;
        this.pageQuery = pageQuery;
        this.edgeQuery = edgeQuery;
        this.browserInstance = options.browserInstance;
        this.headless = options.headless;
        this.logger = options.logger;
        this.silent = options.silent;
        this.strict = options.strict;
        this.enableGrafting = options.enableGrafting;
        this.sameBrowser = options.sameBrowser;
        this.sleepTime = options.sleepTime;
        this.hibernationTime = options.hibernationTime;
        this.fullAPI = options.fullAPI;
        this.proxyURL = 'ioroot:8888';
        this.executablePath = options.executablePath;
        this.validator = options.validator || validator;

        this.addPlugins(options["plugins"]);
        this.executePlugins("construction");

        // ANDYP - Login detection
        this.login = false;
        this.creds = creds;
        this.endpoint = endpoint;
        this.screenshots = options.screenshots;
    }

    /**
     * Toggle pausing data collection
     */
    public pause() {
        this.paused = !this.paused;
    }

    /**
     * Toggle prolonged pausing
     */
    public toggleHibernation() {
        this.hibernate = true;
    }

    /**
     * Force the API to stop
     */
    public async forceStop(force?: boolean) {
        if (!force && !this.started) {
            return;
        }
        this.started = false;
        this.finish(FinishedReasons.FORCED_STOP);
        try {
            this.requestBufferLock.release();
            // tslint:disable-next-line: no-empty
        } catch (e) {}
        try {
            this.responseBufferLock.release();
            // tslint:disable-next-line: no-empty
        } catch (e) {}
        await this.stop();
    }

    /**
     * Generator of posts on page
     */
    public async *generator(): AsyncIterableIterator<PostType> {
        // Start if haven't done so already
        if (!this.started) {
            await this.start();
        }

        var index;

        // Handle the difference between a single ID (string)
        // and an Array of IDs.
        var a = [];
        a[0] = this.id; // Default to single ID and make it an array.
        if (Array.isArray(this.id)) {
            a = this.id; // If already an array, overwrite.
        }


        for (index = 0; index < a.length; ++index) {
            this.started = false;
            this.index = 0;
            this.id = a[index];
            this.url = this.endpoint.replace("[id]", a[index]);

            await this.gotoPage();
            await this.addListeners();

            while (true) {
                // Get more posts
                await this.getNext();
                // Yield posts from buffer
                let post = await this.postPop();
                while (post) {
                    yield post;
                    post = await this.postPop();
                }
                // End loop when finished, check for pagePromises if fullAPI
                if (this.finished && this.pagePromises.length === 0) {
                    break;
                }
            }

            // Close the profile page
            await this.page.close();
        }
        
        await this.stop();

        // Add newline to end of output
        if (!this.silent) {
            process.stdout.write("\n");
        }
    }





    /**
     * Construct page and add listeners
     */
    public async start() {
        let pageConstructed: boolean;
        this.pageUrlAttempts = 0;
        while (this.pageUrlAttempts++ < this.maxPageUrlAttempts) {
            pageConstructed = await this.constructPage();
            if (pageConstructed) {
                break;
            }
        }
        if (!pageConstructed) {
            await this.forceStop(true);
            throw new Error("Failed to visit URL");
        }

    }

    public async addListeners()
    {
        // Build page and visit url
        await this.executePlugins("browser");
        this.started = true;

        // Add event listeners for requests and responses
        await this.page.setRequestInterception(true);
        this.page.on("request", (req) => this.interceptRequest(req));
        this.page.on("response", (res) => this.interceptResponse(res));
        this.page.on("requestfailed", (res) => this.interceptFailure(res));
        this.page.on("console", (message) =>
            this.logger.info("Console log", {message}),
        );

        // Ignore dialog boxes
        this.page.on("dialog", (dialog) => dialog.dismiss());

        // Log errors
        /* istanbul ignore next */
        this.page.on("error", (error) =>
            this.logger.error("Console error", {error}),
        );

        // Gather initial posts from web page
        if (this.fullAPI) {
            await this.scrapeDefaultPosts();
        }
    }






    /**
     * Match the url to the url used in API requests
     */
    public matchURL(url: string) {
        return url.startsWith(this.catchURL) && !url.includes("include_reel");
    }






    /**
     * Close the page and browser
     */
    protected async stop() {
        await this.progress(Progress.CLOSING);

        // Remove listeners
        if (!this.page.isClosed()) {
            this.page.removeAllListeners("request");
            this.page.removeAllListeners("response");
            this.page.removeAllListeners("requestfailed");
        }

        // Clear request buffers
        await this.requestBufferLock.acquireAsync();
        this.requestBuffer = [];
        this.requestBufferLock.release();

        // Clear response buffers
        await this.responseBufferLock.acquireAsync();
        this.responseBuffer = [];
        this.responseBufferLock.release();

        // Wait for pagePromises to empty
        while (true) {
            if (this.pagePromises.length === 0) {
                break;
            } else {
                /* istanbul ignore next */
                await this.sleep(1);
            }
        }

        // Close page
        if (!this.page.isClosed()) {
            await this.page.close();
        }

        if (!this.browserDisconnected && !this.browserInstance) {
            await this.browser.close();
        }
    }






    /**
     * Finish retrieving data for the generator
     */
    protected finish(reason: FinishedReasons) {
        this.finished = true;
        this.finishedReason = reason;
        this.logger.info("Finished collecting", {reason});
    }






    /**
     * Process the requests in the request buffer
     */
    protected async processRequests() {
        await this.requestBufferLock.acquireAsync();

        let newApiRequest = false;
        for (const req of this.requestBuffer) {
            // Match url
            if (!this.matchURL(req.url())) {
                continue;
            } else {
                newApiRequest = true;
            }

            // Begin grafting if required, else continue the request
            if (this.graft) {
                if (this.foundGraft === false) {
                    // Gather details
                    this.graftURL = req.url();
                    this.graftHeaders = req.headers();
                    this.foundGraft = true;

                    // Cancel request
                    await req.abort();
                } else {
                    // Swap request
                    const overrides = {
                        headers: this.graftHeaders,
                        url: this.graftURL,
                    };
                    await this.executePlugins("request", req, overrides);
                    await req.continue(overrides);

                    // Reset grafting data
                    this.graft = false;
                    this.foundGraft = false;
                    this.graftURL = null;
                    this.graftHeaders = null;
                }

                // Stop reading requests
                break;
            } else {
                const overrides = {};
                this.executePlugins("request", req, overrides);
                await req.continue(overrides);
            }
        }

        // Clear buffer and release
        this.requestBuffer = [];
        this.requestBufferLock.release();

        if (this.foundGraft && newApiRequest) {
            // Restart browser and page, clearing all buffers
            await this.stop();
            await this.start();
        }
    }







    /**
     * Process the responses in the response buffer
     */
    protected async processResponses() {
        await this.responseBufferLock.acquireAsync();

        for (const res of this.responseBuffer) {
            // Match url
            if (!this.matchURL(res.url())) {
                continue;
            }

            // Acknowledge receipt of response
            this.responseFromAPI = true;

            // Get JSON data
            let data: unknown;
            try {
                data = await res.json();
                if (typeof data !== "object") {
                    this.logger.error("Response data is not an object", {data});
                    continue;
                }
            } catch (error) {
                this.logger.error("Error processing response JSON", {
                    data,
                    error,
                });
                continue;
            }

            // Emit event
            this.executePlugins("response", res, data);

            // Check for rate limiting
            if (data && "status" in data && data["status"] === "fail") {
                this.logger.info("Rate limited");
                this.hibernate = true;
                continue;
            }

            // Check for next page
            if (
                !(
                    _.get(data, this.pageQuery + ".has_next_page", false) &&
                    _.get(data, this.pageQuery + ".end_cursor", false)
                )
            ) {
                this.logger.info("No posts remaining", {data});
                this.finish(FinishedReasons.API_FINISHED);
            }

            await this.processResponseData(data);
        }

        // Clear buffer and release
        this.responseBuffer = [];
        this.responseBufferLock.release();
    }





    protected async processResponseData(data: unknown) {
        // Get posts
        const posts = _.get(data, this.edgeQuery, []);
        for (const post of posts) {
            const postId = post["node"]["id"];

            // Check it hasn't already been cached
            const contains = this.postIds.add(postId);
            if (contains) {
                this.logger.info("Duplicate id found", {postId});
                continue;
            }

            // Add to postBuffer
            if (this.index < this.total || this.total === 0) {
                this.index++;
                if (this.fullAPI) {
                    this.pagePromises.push(
                        this.postPage(
                            post["node"]["shortcode"],
                            this.postPageRetries,
                        ),
                    );
                } else {
                    await this.addToPostBuffer(post);
                }
            } else {
                this.finish(FinishedReasons.TOTAL_REACHED_API);
                break;
            }
        }
    }





    /**
     * Open a post in a new page, then extract its metadata
     */
    protected async postPage(post: string, retries: number) {
        // Create page
        const postPage = await this.browser.newPage();
        await postPage.setRequestInterception(true);
        postPage.on("request", async (req) => {
            if (!req.url().includes("/p/" + post)) {
                await req.abort();
            } else {
                await req.continue();
            }
        });
        postPage.on("requestfailed", async (req) => this.interceptFailure(req));

        // Visit post and read state
        let parsed;
        try {
            await postPage.goto(this.postURL + post + "/");
<<<<<<< HEAD
            if (this.screenshots){
                await this.page.screenshot({path: '/tmp/instamancer/05_Post_' + post + '.png'});
            }
        
=======
>>>>>>> 645206db
        } catch (error) {
            await this.handlePostPageError(
                postPage,
                error,
                "Couldn't navigate to page",
                post,
                retries,
            );
            return;
        }

        // Load data from memory
        let data;
        try {
            /* istanbul ignore next */
            data = await postPage.evaluate(async () => {
                // Wait for _sharedData value to be set
                await new Promise((resolve) => {
                    let i = 0;
                    const findSharedData = setInterval(() => {
                        if (window["_sharedData"] !== undefined || i++ > 5) {
                            resolve();
                            clearInterval(findSharedData);
                        }
                    }, 2000);
                });

                return JSON.stringify(
                    window["_sharedData"].entry_data.PostPage[0].graphql,
                );
            });
        } catch (error) /* istanbul ignore next */ {
            await this.handlePostPageError(
                postPage,
                error,
                "Couldn't evaluate on page",
                post,
                retries,
            );
            return;
        }

        // ┌─────────────────────────────────────────────────────────────────────────┐ 
        // │                                                                         │░
        // │                                                                         │░
        // │                    CHECK IF LOGIN PAGE WAS USED                         │░
        // │                                                                         │░
        // │                                                                         │░
        // └─────────────────────────────────────────────────────────────────────────┘░
        //  ░░░░░░░░░░░░░░░░░░░░░░░░░░░░░░░░░░░░░░░░░░░░░░░░░░░░░░░░░░░░░░░░░░░░░░░░░░░

        if (data === undefined){
            try {
                /* istanbul ignore next */
                data = await postPage.evaluate(async () => {

                    await new Promise((resolve) => {
                        let i = 0;
                        const findSharedData = setInterval(() => {
                            if (window["__additionalData"] !== undefined || i++ > 5) {
                                resolve();
                                clearInterval(findSharedData);
                            }
                        }, 2000);
                    });
                    
                    return window["__additionalData"];                
    
                });
            }
            catch (error) /* istanbul ignore next */ {
                await this.handlePostPageError(postPage, error, "Couldn't evaluate on page", post, retries);
                return;
            }

            var page = "/p/" + post + "/";
            var graphql = data[page]["data"]["graphql"];
            // this.logger.error('GRAPHQL -- ', { graphql });
            data = JSON.stringify(graphql);
        }


        // Close page
        await postPage.close();

        // Parse data to PostType
        try {
            parsed = JSON.parse(data) as PostType;
        } catch (error) /* istanbul ignore next */ {
            await this.handlePostPageError(
                postPage,
                error,
                "Couldn't parse page data",
                post,
                retries,
            );
            return;
        }

        await this.executePlugins("postPage", parsed);
        await this.addToPostBuffer(parsed);
    }




    private async handlePostPageError(
        page: Page,
        error: Error,
        message: string,
        post: string,
        retries: number,
    ) {
        // Log error and wait
        this.logger.error(message, {error});
        await this.progress(Progress.ABORTED);
        await this.sleep(2);

        // Close existing attempt
        if (!page.isClosed()) {
            await page.close();
        }

        // Retry
        if (retries > 0) {
            await this.postPage(post, --retries);
        }
    }

    protected async validatePost(post: PostType) {
        const validationResult = this.validator.decode(post);
        if (this.strict) {
            ThrowReporter.report(validationResult);
            return;
        }
        if (isLeft(validationResult)) {
            const validationReporter = PathReporter.report(validationResult);
            this.logger.warn(
                `
      Warning! The Instagram API has been changed since this version of instamancer was released.
      More info: https://scriptsmith.github.io/instamancer/api-change
      `,
                {validationReporter, post},
            );
        }
    }





    /**
     * Stimulate the page until responses gathered
     */
    protected async getNext() {
        await this.progress(Progress.SCRAPING);
        while (true) {
            // Process results (if any)
            await this.processRequests();
            await this.processResponses();

            // Finish page promises
            if (this.pagePromises.length > 0) {
                await this.progress(Progress.BRANCHING);
                await Promise.all(this.pagePromises);
                this.pagePromises = [];
            }

            // Check if finished
            if (this.finished) {
                break;
            }

            // Pause if paused
            await this.waitResume();

            // Interact with page to stimulate request
            await this.jump();

            // Stop if no data is being gathered
            if (this.jumps === this.failedJumps) {
                if (this.fullAPI) {
                    if (!this.responseFromAPI) {
                        this.finish(FinishedReasons.NO_RESPONSE);
                    }
                } else if (this.index === 0) {
                    this.finish(FinishedReasons.NO_INCREMENT);

                    const pageContent = {content: ""};
                    try {
                        pageContent.content = await this.page.content();
                    } catch (e) {
                        // No content
                    }

                    this.logger.error(
                        "Page failed to make requests",
                        pageContent,
                    );
                    break;
                }
            }

            // Enable grafting if required
            if (this.jumps % this.jumpMod === 0) {
                await this.initiateGraft();
            }

            // Sleep
            await this.sleep(this.sleepTime);

            // Hibernate if rate-limited
            if (this.hibernate) {
                await this.sleep(this.hibernationTime);
                this.hibernate = false;
            }

            // Break if posts in buffer
            await this.postBufferLock.acquireAsync();
            const posts = this.postBuffer.length;
            this.postBufferLock.release();
            if (posts > 0) {
                break;
            }
        }
    }





    /**
     * Halt execution
     * @param time Seconds
     */
    protected async sleep(time: number) {
        for (let i = time; i > 0; i--) {
            this.sleepRemaining = i;
            await this.progress(Progress.SCRAPING);

            await new Promise((resolve) => {
                setTimeout(resolve, i >= 1 ? 1000 : i * 1000);
            });
        }
        this.sleepRemaining = 0;
        await this.progress(Progress.SCRAPING);
    }






    /**
     * Create the browser and page, then visit the url
     */
    private async constructPage(): Promise<boolean> {
        // Browser args
        const args = [];
        /* istanbul ignore if */
        if (process.env.NO_SANDBOX) {
            args.push("--no-sandbox");
            args.push("--disable-setuid-sandbox");
        }
        if (this.proxyURL !== undefined) {
            args.push("--proxy-server=" + this.proxyURL);
        }

        // Browser launch options
        const options: LaunchOptions = {
            args,
            headless: this.headless,
        };
        if (this.executablePath !== undefined) {
            options.executablePath = this.executablePath;
        }

        // already got one.
        if (this.browser) {

        }
        // Launch browser
        else if (this.browserInstance) {
            await this.progress(Progress.LAUNCHING);
            this.browser = this.browserInstance;
            this.browserDisconnected = !this.browser.isConnected();
            this.browser.on(
                "disconnected",
                () => (this.browserDisconnected = true),
            );
        } else if (!this.sameBrowser || (this.sameBrowser && !this.started)) {
            await this.progress(Progress.LAUNCHING);
            this.browser = await launch(options);
            this.browserDisconnected = false;
            this.browser.on(
                "disconnected",
                () => (this.browserDisconnected = true),
            );
        }

        return true;
    }

    public async gotoPage()
    {

        // New page
        this.page = await this.browser.newPage();
        await this.progress(Progress.OPENING);

        // Attempt to visit URL
        try {

            if (this.proxyURL) {
                this.logger.debug("PROXY URL: " + this.proxyURL);
            }

            if (this.screenshots){
                await this.page.goto('https://ifconfig.co/');
                await this.page.screenshot({path: '/tmp/instamancer/00_IPConfig.png'});
            }

            await this.page.goto(this.url);

            // ┌─────────────────────────────────────────────────────────────────────────┐ 
            // │                                                                         │░
            // │                                                                         │░
            // │                         CHECK FOR LOGIN PAGE                            │░
            // │                                                                         │░
            // │                                                                         │░
            // └─────────────────────────────────────────────────────────────────────────┘░
            //  ░░░░░░░░░░░░░░░░░░░░░░░░░░░░░░░░░░░░░░░░░░░░░░░░░░░░░░░░░░░░░░░░░░░░░░░░░░░
            try {
                await this.page.waitForSelector('input[name="username"]', { timeout: 2000 });
                this.logger.error("Login Page found, attempting to use credentials.");
                this.login = true;
                await this.page.type('input[name="username"]', creds['username']);
                await this.page.type('input[name="password"]', creds['password']);
                await this.page.waitFor(100);
                await this.page.click('button[type="submit"]');
                await this.page.waitFor(3000);
<<<<<<< HEAD
                if (this.screenshots){
                    await this.page.screenshot({path: '/tmp/instamancer/01_login.png'});
                }
=======
                await this.page.screenshot({path: '/tmp/instamancer/01_login.png'});

>>>>>>> 645206db
                
                // Save Details Button
                await this.page.waitForSelector('button[type="button"]');
                await this.page.click('button[type="button"]');
                await this.page.waitFor(500);
<<<<<<< HEAD
                if (this.screenshots){
                    await this.page.screenshot({path: '/tmp/instamancer/02_SaveDetails.png'});
                }
                
                // Goto original URL Request, not login page.
                await this.page.goto(this.url);
                if (this.screenshots){
                    await this.page.screenshot({path: '/tmp/instamancer/03_GotoFirstPage.png'});
                }
=======
                //await this.page.screenshot({path: '/tmp/instamancer/02_details.png'});


                // Notifications button
                //await this.page.waitForSelector('button[tabindex="0"]');
                //await this.page.click('button[tabindex="0"]');
                
                // Goto original URL Request, not login page.
                await this.page.goto(this.url);
                await this.page.screenshot({path: '/tmp/instamancer/03_firstPage.png'});
>>>>>>> 645206db
                // await this.page.waitFor(3000);

            } catch (error) {
                this.logger.info("No LOGIN Screen found.");
<<<<<<< HEAD
                if (this.screenshots){
                    await this.page.screenshot({path: '/tmp/instamancer/04_noLoginScreenFound.png'});
                }
=======
                await this.page.screenshot({path: '/tmp/instamancer/00_noLogin.png'});
>>>>>>> 645206db
            }


            // Check page loads
            /* istanbul ignore next */
            const pageLoaded = await this.page.evaluate(() => {
                const headings = document.querySelectorAll("h2");
                for (const heading of Array.from(headings)) {
                    if (
                        heading.innerHTML ===
                        "Sorry, this page isn't available."
                    ) {
                        return false;
                    }
                }
                return true;
            });
            if (!pageLoaded) {
                await this.handleConstructionError(
                    "Page loaded with no content",
                    10,
                );
                return false;
            }

            // Run defaultPagePlugins
            for (const f of this.defaultPageFunctions) {
                await this.page.evaluate(f);
            }

            // Fix issue with disabled scrolling
            /* istanbul ignore next */
            await this.page.evaluate(() => {
                setInterval(() => {
                    try {
                        document.body.style.overflow = "";
                    } catch (error) {
                        this.logger.error("Failed to update style", {error});
                    }
                }, 10000);
            });
        } catch (e) {
            await this.handleConstructionError(e, 60);
            return false;
        }
        return true;
    }







    /***
     * Handle errors that occur during page construction
     */
    private async handleConstructionError(error: string, timeout: number) {
        // Log error and wait
        this.logger.error("Construction error", {error, url: this.url});
        await this.progress(Progress.ABORTED);
        await this.sleep(timeout);

        // Close existing attempt
        if (!this.page.isClosed()) {
            await this.page.close();
        }
        await this.browser.close();
    }







    /**
     * Pause and wait until resumed
     */
    private async waitResume() {
        // Pause for 200 milliseconds
        function f() {
            return new Promise((resolve) => {
                setTimeout(resolve, 200);
            });
        }

        // Pause until pause toggled
        while (this.paused === true) {
            await this.progress(Progress.PAUSED);
            await f();
        }
    }





    /**
     * Pop a post off the postBuffer (using locks). Returns null if no posts in buffer
     */
    private async postPop() {
        let post = null;
        await this.postBufferLock.acquireAsync();
        if (this.postBuffer.length > 0) {
            post = this.postBuffer.shift();
        }
        this.postBufferLock.release();
        return post;
    }






    /**
     * Print progress to stderr
     */
    private async progress(state: Progress) {
        // End if silent
        if (this.silent) {
            return;
        }

        // Lock
        await this.writeLock.acquireAsync();

        // Calculate total
        const total = this.total === 0 ? "Unlimited" : this.total;

        // Generate output string
        const idStr = chalk.bgYellow.black(` ${this.id} `);
        const totalStr = chalk.bgBlack(` Total: ${total} `);
        const stateStr = chalk.bgWhite.black(` State: ${state} `);
        const sleepStr = chalk.bgWhite.black(
            ` Sleeping: ${this.sleepRemaining} `,
        );
        const indexStr = chalk.bgWhite.black(` Scraped: ${this.index} `);

        this.logger.debug({
            id: this.id,
            index: this.index,
            sleepRemaining: this.sleepRemaining,
            state,
            total,
        });

        // Print output
        process.stderr.write(
            `\r${idStr}${totalStr}${stateStr}${sleepStr}${indexStr}\u001B[K`,
        );

        // Release
        this.writeLock.release();
    }






    
    /**
     * Add request to the request buffer
     */
    private async interceptRequest(req: Request) {
        await this.requestBufferLock.acquireAsync();
        this.requestBuffer.push(req);
        await this.requestBufferLock.release();
    }

    /**
     * Add the response to the response buffer
     */
    private async interceptResponse(res: Response) {
        await this.responseBufferLock.acquireAsync();
        this.responseBuffer.push(res);
        await this.responseBufferLock.release();
    }

    /**
     * Log failed requests
     */
    private async interceptFailure(req: Request) {
        this.logger.info("Failed request", {url: req.url()});
        await this.progress(Progress.ABORTED);
    }

    /**
     * Add post to buffer
     */
    private async addToPostBuffer(post: PostType) {
        await this.postBufferLock.acquireAsync();
        await this.validatePost(post);
        this.postBuffer.push(post);
        this.postBufferLock.release();
    }

    /**
     * Manipulate the page to stimulate a request
     */
    private async jump() {
        await this.page.keyboard.press("PageUp");
        const jumpSize = this.graft ? 1 : this.jumpSize;
        for (let i = 0; i < jumpSize; i++) {
            await this.page.keyboard.press("End");
        }

        // Move mouse randomly
        const width = this.page.viewport()["width"];
        const height = this.page.viewport()["height"];
        await this.page.mouse.move(
            Math.round(width * Math.random()),
            Math.round(height * Math.random()),
        );

        ++this.jumps;
    }

    /**
     * Clear request and response buffers
     */
    private async initiateGraft() {
        // Check if enabled
        if (!this.enableGrafting) {
            return;
        }

        await this.progress(Progress.GRAFTING);

        this.executePlugins("grafting");

        // Enable grafting
        this.graft = true;
    }

    /**
     * Read the posts that are pre-loaded on the page
     */
    private async scrapeDefaultPosts() {
        // Get shortcodes from page
        /* istanbul ignore next */
        const shortCodes = await this.page.evaluate((url) => {
            return Array.from(document.links)
                .filter((link) => {
                    return (
                        link.href.startsWith(url) &&
                        link.href.split("/").length >= 2
                    );
                })
                .map((link) => {
                    const linkSplit = link.href.split("/");
                    return linkSplit[linkSplit.length - 2];
                });
        }, this.defaultPostURL);

        // Add postPage promises
        for (const shortCode of shortCodes) {
            if (this.index < this.total || this.total === 0) {
                this.index++;
                this.pagePromises.push(
                    this.postPage(shortCode, this.postPageRetries),
                );
            } else {
                this.finish(FinishedReasons.TOTAL_REACHED_PAGE);
                break;
            }
        }
    }

    private addPlugins(plugins: IPlugin<PostType>[]) {
        if (!plugins) {
            return;
        }

        for (const plugin of plugins) {
            for (const event of Object.keys(this.pluginFunctions)) {
                const pluginEvent = plugin[event + "Event"];
                if (pluginEvent) {
                    const context: IPluginContext<typeof plugin, PostType> = {
                        plugin,
                        state: this,
                    };

                    this.pluginFunctions[event].push(pluginEvent.bind(context));
                }
            }
        }
    }

    private executePlugins(event: SyncPluginEventsType, ...args): void;
    private executePlugins(
        event: AsyncPluginEventsType,
        ...args
    ): Promise<unknown>;
    private executePlugins(event: PluginEventsType, ...args) {
        if (event in SyncPluginEvents) {
            for (const pluginFunction of this.pluginFunctions["construction"]) {
                pluginFunction();
            }
            return;
        }

        return Promise.all(
            // @ts-ignore
            this.pluginFunctions[event].map((cb) => cb(...args)),
        );
    }
}

/**
 * The states of progress that the API can be in. Used to output status.
 */
enum Progress {
    LAUNCHING = "Launching",
    OPENING = "Navigating",
    SCRAPING = "Scraping",
    BRANCHING = "Branching",
    GRAFTING = "Grafting",
    CLOSING = "Closing",

    PAUSED = "Paused",
    ABORTED = "Request aborted",
}

/**
 * Reasons why the collection finished
 */
enum FinishedReasons {
    // forceStop used
    FORCED_STOP,

    // API response doesn't contain next page
    API_FINISHED,

    // Total posts required have been collected from the API
    TOTAL_REACHED_API,

    // Total posts required have been collected from the default posts
    TOTAL_REACHED_PAGE,

    // No API response intercepted after interacting with page
    NO_RESPONSE,

    // Index hasn't increased after interacting with page
    NO_INCREMENT,
}<|MERGE_RESOLUTION|>--- conflicted
+++ resolved
@@ -657,13 +657,11 @@
         let parsed;
         try {
             await postPage.goto(this.postURL + post + "/");
-<<<<<<< HEAD
+
             if (this.screenshots){
                 await this.page.screenshot({path: '/tmp/instamancer/05_Post_' + post + '.png'});
             }
-        
-=======
->>>>>>> 645206db
+
         } catch (error) {
             await this.handlePostPageError(
                 postPage,
@@ -1005,20 +1003,16 @@
                 await this.page.waitFor(100);
                 await this.page.click('button[type="submit"]');
                 await this.page.waitFor(3000);
-<<<<<<< HEAD
+
                 if (this.screenshots){
                     await this.page.screenshot({path: '/tmp/instamancer/01_login.png'});
                 }
-=======
-                await this.page.screenshot({path: '/tmp/instamancer/01_login.png'});
-
->>>>>>> 645206db
-                
+
                 // Save Details Button
                 await this.page.waitForSelector('button[type="button"]');
                 await this.page.click('button[type="button"]');
                 await this.page.waitFor(500);
-<<<<<<< HEAD
+
                 if (this.screenshots){
                     await this.page.screenshot({path: '/tmp/instamancer/02_SaveDetails.png'});
                 }
@@ -1028,29 +1022,15 @@
                 if (this.screenshots){
                     await this.page.screenshot({path: '/tmp/instamancer/03_GotoFirstPage.png'});
                 }
-=======
-                //await this.page.screenshot({path: '/tmp/instamancer/02_details.png'});
-
-
-                // Notifications button
-                //await this.page.waitForSelector('button[tabindex="0"]');
-                //await this.page.click('button[tabindex="0"]');
-                
-                // Goto original URL Request, not login page.
-                await this.page.goto(this.url);
-                await this.page.screenshot({path: '/tmp/instamancer/03_firstPage.png'});
->>>>>>> 645206db
-                // await this.page.waitFor(3000);
+ 
 
             } catch (error) {
                 this.logger.info("No LOGIN Screen found.");
-<<<<<<< HEAD
+
                 if (this.screenshots){
                     await this.page.screenshot({path: '/tmp/instamancer/04_noLoginScreenFound.png'});
                 }
-=======
-                await this.page.screenshot({path: '/tmp/instamancer/00_noLogin.png'});
->>>>>>> 645206db
+
             }
 
 
